import pytest
import random
import time
from collections import defaultdict
from parameterized import parameterized

from opendbc.car.can_definitions import CanData
from opendbc.car.car_helpers import interfaces
from opendbc.car.structs import CarParams
from opendbc.car.fingerprints import FW_VERSIONS
from opendbc.car.fw_versions import ESSENTIAL_ECUS, FW_QUERY_CONFIGS, FUZZY_EXCLUDE_ECUS, VERSIONS, build_fw_dict, \
                                                match_fw_to_car, get_brand_ecu_matches, get_fw_versions, get_present_ecus
from opendbc.car.vin import get_vin

CarFw = CarParams.CarFw
Ecu = CarParams.Ecu


class TestFwFingerprint:
  def assertFingerprints(self, candidates, expected):
    candidates = list(candidates)
    assert len(candidates) == 1, f"got more than one candidate: {candidates}"
    assert candidates[0] == expected

  @parameterized.expand([(b, c, e[c], n) for b, e in VERSIONS.items() for c in e for n in (True, False)])
  def test_exact_match(self, brand, car_model, ecus, test_non_essential):
    config = FW_QUERY_CONFIGS[brand]
    CP = CarParams()
    for _ in range(20):
      fw = []
      for ecu, fw_versions in ecus.items():
        # Assume non-essential ECUs apply to all cars, so we catch cases where Car A with
        # missing ECUs won't match to Car B where only Car B has labeled non-essential ECUs
        if ecu[0] in config.non_essential_ecus and test_non_essential:
          continue

        ecu_name, addr, sub_addr = ecu
        fw.append(CarFw(ecu=ecu_name, fwVersion=random.choice(fw_versions), brand=brand,
                        address=addr, subAddress=0 if sub_addr is None else sub_addr))
      CP.carFw = fw
      _, matches = match_fw_to_car(CP.carFw, CP.carVin, allow_fuzzy=False)
      if not test_non_essential:
        self.assertFingerprints(matches, car_model)
      else:
        # if we're removing ECUs we expect some match loss, but it shouldn't mismatch
        if len(matches) != 0:
          self.assertFingerprints(matches, car_model)

  @parameterized.expand([(b, c, e[c]) for b, e in VERSIONS.items() for c in e])
  def test_custom_fuzzy_match(self, brand, car_model, ecus):
    # Assert brand-specific fuzzy fingerprinting function doesn't disagree with standard fuzzy function
    config = FW_QUERY_CONFIGS[brand]
    if config.match_fw_to_car_fuzzy is None:
      pytest.skip("Brand does not implement custom fuzzy fingerprinting function")

    CP = CarParams()
    for _ in range(5):
      fw = []
      for ecu, fw_versions in ecus.items():
        ecu_name, addr, sub_addr = ecu
        fw.append(CarFw(ecu=ecu_name, fwVersion=random.choice(fw_versions), brand=brand,
                        address=addr, subAddress=0 if sub_addr is None else sub_addr))
      CP.carFw = fw
      _, matches = match_fw_to_car(CP.carFw, CP.carVin, allow_exact=False, log=False)
      brand_matches = config.match_fw_to_car_fuzzy(build_fw_dict(CP.carFw), CP.carVin, VERSIONS[brand])

      # If both have matches, they must agree
      if len(matches) == 1 and len(brand_matches) == 1:
        assert matches == brand_matches

  @parameterized.expand([(b, c, e[c]) for b, e in VERSIONS.items() for c in e])
  def test_fuzzy_match_ecu_count(self, brand, car_model, ecus):
    # Asserts that fuzzy matching does not count matching FW, but ECU address keys
    valid_ecus = [e for e in ecus if e[0] not in FUZZY_EXCLUDE_ECUS]
    if not len(valid_ecus):
      pytest.skip("Car model has no compatible ECUs for fuzzy matching")

    fw = []
    for ecu in valid_ecus:
      ecu_name, addr, sub_addr = ecu
      for _ in range(5):
        # Add multiple FW versions to simulate ECU returning to multiple queries in a brand
        fw.append(CarFw(ecu=ecu_name, fwVersion=random.choice(ecus[ecu]), brand=brand,
                        address=addr, subAddress=0 if sub_addr is None else sub_addr))
      CP = CarParams(carFw=fw)
      _, matches = match_fw_to_car(CP.carFw, CP.carVin, allow_exact=False, log=False)

      # Assert no match if there are not enough unique ECUs
      unique_ecus = {(f.address, f.subAddress) for f in fw}
      if len(unique_ecus) < 2:
        assert len(matches) == 0, car_model
      # There won't always be a match due to shared FW, but if there is it should be correct
      elif len(matches):
        self.assertFingerprints(matches, car_model)

  def test_fw_version_lists(self, subtests):
    for car_model, ecus in FW_VERSIONS.items():
      with subtests.test(car_model=car_model.value):
        for ecu, ecu_fw in ecus.items():
          with subtests.test(ecu):
            duplicates = {fw for fw in ecu_fw if ecu_fw.count(fw) > 1}
            assert not len(duplicates), f'{car_model}: Duplicate FW versions: Ecu.{ecu[0]}, {duplicates}'
            assert len(ecu_fw) > 0, f'{car_model}: No FW versions: Ecu.{ecu[0]}'

  def test_all_addrs_map_to_one_ecu(self):
    for brand, cars in VERSIONS.items():
      addr_to_ecu = defaultdict(set)
      for ecus in cars.values():
        for ecu_type, addr, sub_addr in ecus.keys():
          addr_to_ecu[(addr, sub_addr)].add(ecu_type)
          ecus_for_addr = addr_to_ecu[(addr, sub_addr)]
          ecu_strings = ", ".join([f'Ecu.{ecu}' for ecu in ecus_for_addr])
          assert len(ecus_for_addr) <= 1, f"{brand} has multiple ECUs that map to one address: {ecu_strings} -> ({hex(addr)}, {sub_addr})"

  def test_data_collection_ecus(self, subtests):
    # Asserts no extra ECUs are in the fingerprinting database
    for brand, config in FW_QUERY_CONFIGS.items():
      for car_model, ecus in VERSIONS[brand].items():
        bad_ecus = set(ecus).intersection(config.extra_ecus)
        with subtests.test(car_model=car_model.value):
          assert not len(bad_ecus), f'{car_model}: Fingerprints contain ECUs added for data collection: {bad_ecus}'

  def test_blacklisted_ecus(self, subtests):
    blacklisted_addrs = (0x7c4, 0x7d0)  # includes A/C ecu and an unknown ecu
    for car_model, ecus in FW_VERSIONS.items():
      with subtests.test(car_model=car_model.value):
        CP = interfaces[car_model][0].get_non_essential_params(car_model)
        if CP.carName == 'subaru':
          for ecu in ecus.keys():
            assert ecu[1] not in blacklisted_addrs, f'{car_model}: Blacklisted ecu: (Ecu.{ecu[0]}, {hex(ecu[1])})'

        elif CP.carName == "chrysler":
          # Some HD trucks have a combined TCM and ECM
          if CP.carFingerprint.startswith("RAM_HD"):
            for ecu in ecus.keys():
              assert ecu[0] != Ecu.transmission, f"{car_model}: Blacklisted ecu: (Ecu.{ecu[0]}, {hex(ecu[1])})"

  def test_non_essential_ecus(self, subtests):
    for brand, config in FW_QUERY_CONFIGS.items():
      with subtests.test(brand):
        # These ECUs are already not in ESSENTIAL_ECUS which the fingerprint functions give a pass if missing
        unnecessary_non_essential_ecus = set(config.non_essential_ecus) - set(ESSENTIAL_ECUS)
        assert unnecessary_non_essential_ecus == set(), "Declaring non-essential ECUs non-essential is not required: " + \
                                                                f"{', '.join([f'Ecu.{ecu}' for ecu in unnecessary_non_essential_ecus])}"

  def test_missing_versions_and_configs(self, subtests):
    brand_versions = set(VERSIONS.keys())
    brand_configs = set(FW_QUERY_CONFIGS.keys())
    if len(brand_configs - brand_versions):
      with subtests.test():
        pytest.fail(f"Brands do not implement FW_VERSIONS: {brand_configs - brand_versions}")

    if len(brand_versions - brand_configs):
      with subtests.test():
        pytest.fail(f"Brands do not implement FW_QUERY_CONFIG: {brand_versions - brand_configs}")

    # Ensure each brand has at least 1 ECU to query, and extra ECU retrieval
    for brand, config in FW_QUERY_CONFIGS.items():
      assert len(config.get_all_ecus({}, include_extra_ecus=False)) == 0
      assert config.get_all_ecus({}) == set(config.extra_ecus)
      assert len(config.get_all_ecus(VERSIONS[brand])) > 0

  def test_fw_request_ecu_whitelist(self, subtests):
    for brand, config in FW_QUERY_CONFIGS.items():
      with subtests.test(brand=brand):
        whitelisted_ecus = {ecu for r in config.requests for ecu in r.whitelist_ecus}
        brand_ecus = {fw[0] for car_fw in VERSIONS[brand].values() for fw in car_fw}
        brand_ecus |= {ecu[0] for ecu in config.extra_ecus}

        # each ecu in brand's fw versions + extra ecus needs to be whitelisted at least once
        ecus_not_whitelisted = brand_ecus - whitelisted_ecus

        ecu_strings = ", ".join([f'Ecu.{ecu}' for ecu in ecus_not_whitelisted])
        assert not (len(whitelisted_ecus) and len(ecus_not_whitelisted)), \
                         f'{brand.title()}: ECUs not in any FW query whitelists: {ecu_strings}'

  def test_fw_requests(self, subtests):
    # Asserts equal length request and response lists
    for brand, config in FW_QUERY_CONFIGS.items():
      with subtests.test(brand=brand):
        for request_obj in config.requests:
          assert len(request_obj.request) == len(request_obj.response)

          # No request on the OBD port (bus 1, multiplexed) should be run on an aux panda
          assert not (request_obj.auxiliary and request_obj.bus == 1 and request_obj.obd_multiplexing), \
                           f"{brand.title()}: OBD multiplexed request is marked auxiliary: {request_obj}"

  def test_brand_ecu_matches(self):
    empty_response = {brand: set() for brand in FW_QUERY_CONFIGS}
    assert get_brand_ecu_matches(set()) == empty_response

    # we ignore bus
    expected_response = empty_response | {'toyota': {(0x750, 0xf)}}
    assert get_brand_ecu_matches({(0x758, 0xf, 99)}) == expected_response


class TestFwFingerprintTiming:
  N: int = 5
  TOL: float = 0.05

  # for patched functions
  current_obd_multiplexing: bool
  total_time: float

  @staticmethod
  def fake_can_send(msgs):
    pass

  @staticmethod
  def fake_can_recv(wait_for_one: bool = False) -> list[list[CanData]]:
    return ([[CanData(random.randint(0x600, 0x800), b'\x00' * 8, 0)]]
            if random.uniform(0, 1) > 0.5 else [])

  def fake_set_obd_multiplexing(self, obd_multiplexing):
    """The 10Hz blocking params loop adds on average 50ms to the query time for each OBD multiplexing change"""
    if obd_multiplexing != self.current_obd_multiplexing:
      self.current_obd_multiplexing = obd_multiplexing
      self.total_time += 0.1 / 2

  def fake_get_data(self, timeout):
    self.total_time += timeout
    return {}

  def _benchmark_brand(self, brand, num_pandas, mocker):
    self.total_time = 0
    mocker.patch("opendbc.car.isotp_parallel_query.IsoTpParallelQuery.get_data", self.fake_get_data)
    for _ in range(self.N):
      # Treat each brand as the most likely (aka, the first) brand with OBD multiplexing initially on
      self.current_obd_multiplexing = True

      t = time.perf_counter()
      get_fw_versions(self.fake_can_recv, self.fake_can_send, self.fake_set_obd_multiplexing, brand, num_pandas=num_pandas)
      self.total_time += time.perf_counter() - t

    return self.total_time / self.N

  def _assert_timing(self, avg_time, ref_time):
    assert avg_time < ref_time + self.TOL
    assert avg_time > ref_time - self.TOL, "Performance seems to have improved, update test refs."

  def test_startup_timing(self, subtests, mocker):
    # Tests worse-case VIN query time and typical present ECU query time
    vin_ref_times = {'worst': 1.4, 'best': 0.7}  # best assumes we go through all queries to get a match
    present_ecu_ref_time = 0.45

    def fake_get_ecu_addrs(*_, timeout):
      self.total_time += timeout
      return set()

    self.total_time = 0.0
    mocker.patch("opendbc.car.fw_versions.get_ecu_addrs", fake_get_ecu_addrs)
    for _ in range(self.N):
      self.current_obd_multiplexing = True
      get_present_ecus(self.fake_can_recv, self.fake_can_send, self.fake_set_obd_multiplexing, num_pandas=2)
    self._assert_timing(self.total_time / self.N, present_ecu_ref_time)
    print(f'get_present_ecus, query time={self.total_time / self.N} seconds')

    for name, args in (('worst', {}), ('best', {'retry': 1})):
      with subtests.test(name=name):
        self.total_time = 0.0
        mocker.patch("opendbc.car.isotp_parallel_query.IsoTpParallelQuery.get_data", self.fake_get_data)
        for _ in range(self.N):
          get_vin(self.fake_can_recv, self.fake_can_send, (0, 1), **args)
        self._assert_timing(self.total_time / self.N, vin_ref_times[name])
        print(f'get_vin {name} case, query time={self.total_time / self.N} seconds')

  def test_fw_query_timing(self, subtests, mocker):
<<<<<<< HEAD
    total_ref_time = {1: 7.1, 2: 7.5}
=======
    total_ref_time = {1: 7.0, 2: 7.6}
>>>>>>> 5745b849
    brand_ref_times = {
      1: {
        'gm': 1.0,
        'body': 0.1,
        'chrysler': 0.3,
        'ford': 1.5,
        'honda': 0.45,
        'hyundai': 0.65,
        'mazda': 0.1,
        'nissan': 0.8,
        'subaru': 0.65,
<<<<<<< HEAD
        'tesla': 0.2,
=======
        'tesla': 0.1,
>>>>>>> 5745b849
        'toyota': 0.7,
        'volkswagen': 0.65,
      },
      2: {
        'ford': 1.6,
        'hyundai': 1.15,
      }
    }

    total_times = {1: 0.0, 2: 0.0}
    for num_pandas in (1, 2):
      for brand, config in FW_QUERY_CONFIGS.items():
        with subtests.test(brand=brand, num_pandas=num_pandas):
          avg_time = self._benchmark_brand(brand, num_pandas, mocker)
          total_times[num_pandas] += avg_time
          avg_time = round(avg_time, 2)

          ref_time = brand_ref_times[num_pandas].get(brand)
          if ref_time is None:
            # ref time should be same as 1 panda if no aux queries
            ref_time = brand_ref_times[num_pandas - 1][brand]

          self._assert_timing(avg_time, ref_time)
          print(f'{brand=}, {num_pandas=}, {len(config.requests)=}, avg FW query time={avg_time} seconds')

    for num_pandas in (1, 2):
      with subtests.test(brand='all_brands', num_pandas=num_pandas):
        total_time = round(total_times[num_pandas], 2)
        self._assert_timing(total_time, total_ref_time[num_pandas])
        print(f'all brands, total FW query time={total_time} seconds')

  def test_get_fw_versions(self, subtests, mocker):
    # some coverage on IsoTpParallelQuery and panda UDS library
    # TODO: replace this with full fingerprint simulation testing
    # https://github.com/commaai/panda/pull/1329

    def fake_carlog_exception(*args, **kwargs):
      raise

    t = 0

    def fake_monotonic():
      nonlocal t
      t += 0.0001
      return t

    mocker.patch("opendbc.car.carlog.exception", fake_carlog_exception)
    mocker.patch("time.monotonic", fake_monotonic)
    for brand in FW_QUERY_CONFIGS.keys():
      with subtests.test(brand=brand):
        get_fw_versions(self.fake_can_recv, self.fake_can_send, lambda obd: None, brand)<|MERGE_RESOLUTION|>--- conflicted
+++ resolved
@@ -265,11 +265,7 @@
         print(f'get_vin {name} case, query time={self.total_time / self.N} seconds')
 
   def test_fw_query_timing(self, subtests, mocker):
-<<<<<<< HEAD
-    total_ref_time = {1: 7.1, 2: 7.5}
-=======
     total_ref_time = {1: 7.0, 2: 7.6}
->>>>>>> 5745b849
     brand_ref_times = {
       1: {
         'gm': 1.0,
@@ -281,11 +277,7 @@
         'mazda': 0.1,
         'nissan': 0.8,
         'subaru': 0.65,
-<<<<<<< HEAD
-        'tesla': 0.2,
-=======
         'tesla': 0.1,
->>>>>>> 5745b849
         'toyota': 0.7,
         'volkswagen': 0.65,
       },
