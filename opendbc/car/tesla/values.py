from dataclasses import dataclass, field
from enum import IntFlag
<<<<<<< HEAD
from opendbc.car.structs import CarParams, CarState
from opendbc.car import Bus, CarSpecs, DbcDict,  PlatformConfig, Platforms, AngleRateLimit
=======
from opendbc.car import Bus, CarSpecs, DbcDict,  PlatformConfig, Platforms, AngleRateLimit
from opendbc.car.structs import CarParams, CarState
>>>>>>> 855dbc06
from opendbc.car.docs_definitions import CarDocs
from opendbc.car.fw_query_definitions import FwQueryConfig, Request, StdQueries

Ecu = CarParams.Ecu

@dataclass
class TeslaCarDocs(CarDocs):
  package: str = "Traffic Aware Cruise Control"

@dataclass
class TeslaPlatformConfig(PlatformConfig):
  dbc_dict: DbcDict = field(default_factory=lambda: {Bus.party: 'tesla_model3_party'})

@dataclass
class TeslaCarDocs(CarDocs):
  package: str = "Traffic Aware Cruise Control"


@dataclass
class TeslaPlatformConfig(PlatformConfig):
  dbc_dict: DbcDict = field(default_factory=lambda: {Bus.party: 'tesla_model3_party'})


class CAR(Platforms):
  TESLA_MODEL_3 = TeslaPlatformConfig(
<<<<<<< HEAD
    [TeslaCarDocs("Tesla Model 3 2019-2024")],
    CarSpecs(mass=1899., wheelbase=2.875, steerRatio=12.0),
  )
  TESLA_MODEL_Y = TeslaPlatformConfig(
    [TeslaCarDocs("Tesla Model Y 2020-2024")],
=======
    [TeslaCarDocs("Tesla Model 3 2019-24")],
    CarSpecs(mass=1899., wheelbase=2.875, steerRatio=12.0),
  )
  TESLA_MODEL_Y = TeslaPlatformConfig(
    [TeslaCarDocs("Tesla Model Y 2020-24")],
>>>>>>> 855dbc06
    CarSpecs(mass=2072., wheelbase=2.890, steerRatio=12.0),
  )


FW_QUERY_CONFIG = FwQueryConfig(
  requests=[
    Request(
      [StdQueries.TESTER_PRESENT_REQUEST, StdQueries.SUPPLIER_SOFTWARE_VERSION_REQUEST],
      [StdQueries.TESTER_PRESENT_RESPONSE, StdQueries.SUPPLIER_SOFTWARE_VERSION_RESPONSE],
      whitelist_ecus=[Ecu.eps],
      rx_offset=0x08,
      bus=0,
    )
  ]
)

class CANBUS:
  party = 0
  vehicle = 1
  autopilot_party = 2


GEAR_MAP = {
  "DI_GEAR_INVALID": CarState.GearShifter.unknown,
  "DI_GEAR_P": CarState.GearShifter.park,
  "DI_GEAR_R": CarState.GearShifter.reverse,
  "DI_GEAR_N": CarState.GearShifter.neutral,
  "DI_GEAR_D": CarState.GearShifter.drive,
  "DI_GEAR_SNA": CarState.GearShifter.unknown,
}

class CarControllerParams:
  ANGLE_RATE_LIMIT_UP = AngleRateLimit(speed_bp=[0., 5., 15.], angle_v=[10., 1.6, .3])
  ANGLE_RATE_LIMIT_DOWN = AngleRateLimit(speed_bp=[0., 5., 15.], angle_v=[10., 7.0, 0.8])
  ACCEL_MIN = -3.48  # m/s^2
  ACCEL_MAX = 2.0    # m/s^2
  JERK_LIMIT_MAX = 4.9  # m/s^3, ACC faults at 5.0
  JERK_LIMIT_MIN = -4.9  # m/s^3, ACC faults at 5.0


class TeslaFlags(IntFlag):
  FLAG_TESLA_LONG_CONTROL = 1


DBC = CAR.create_dbc_map()<|MERGE_RESOLUTION|>--- conflicted
+++ resolved
@@ -1,24 +1,12 @@
 from dataclasses import dataclass, field
 from enum import IntFlag
-<<<<<<< HEAD
-from opendbc.car.structs import CarParams, CarState
-from opendbc.car import Bus, CarSpecs, DbcDict,  PlatformConfig, Platforms, AngleRateLimit
-=======
 from opendbc.car import Bus, CarSpecs, DbcDict,  PlatformConfig, Platforms, AngleRateLimit
 from opendbc.car.structs import CarParams, CarState
->>>>>>> 855dbc06
 from opendbc.car.docs_definitions import CarDocs
 from opendbc.car.fw_query_definitions import FwQueryConfig, Request, StdQueries
 
 Ecu = CarParams.Ecu
 
-@dataclass
-class TeslaCarDocs(CarDocs):
-  package: str = "Traffic Aware Cruise Control"
-
-@dataclass
-class TeslaPlatformConfig(PlatformConfig):
-  dbc_dict: DbcDict = field(default_factory=lambda: {Bus.party: 'tesla_model3_party'})
 
 @dataclass
 class TeslaCarDocs(CarDocs):
@@ -32,19 +20,11 @@
 
 class CAR(Platforms):
   TESLA_MODEL_3 = TeslaPlatformConfig(
-<<<<<<< HEAD
-    [TeslaCarDocs("Tesla Model 3 2019-2024")],
-    CarSpecs(mass=1899., wheelbase=2.875, steerRatio=12.0),
-  )
-  TESLA_MODEL_Y = TeslaPlatformConfig(
-    [TeslaCarDocs("Tesla Model Y 2020-2024")],
-=======
     [TeslaCarDocs("Tesla Model 3 2019-24")],
     CarSpecs(mass=1899., wheelbase=2.875, steerRatio=12.0),
   )
   TESLA_MODEL_Y = TeslaPlatformConfig(
     [TeslaCarDocs("Tesla Model Y 2020-24")],
->>>>>>> 855dbc06
     CarSpecs(mass=2072., wheelbase=2.890, steerRatio=12.0),
   )
 
