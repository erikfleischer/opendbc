--- conflicted
+++ resolved
@@ -41,15 +41,9 @@
 
     # Longitudinal control
     if self.CP.openpilotLongitudinalControl and self.frame % 4 == 0:
-<<<<<<< HEAD
-      state = 4 if not hands_on_fault else 13  # "ACC_CANCEL_GENERIC_SILENT"
-      accel = clip(actuators.accel, CarControllerParams.ACCEL_MIN, CarControllerParams.ACCEL_MAX)
-      cntr = (self.frame // 4) % 8
-=======
       state = 4 if not hands_on_fault else 13  # 4=ACC_ON, 13=ACC_CANCEL_GENERIC_SILENT
       accel = clip(actuators.accel, CarControllerParams.ACCEL_MIN, CarControllerParams.ACCEL_MAX)
       cntr =  (self.frame // 4) % 8
->>>>>>> 12f93b1a
       can_sends.append(self.tesla_can.create_longitudinal_command(state, accel, cntr, CC.longActive))
 
     # Increment counter so cancel is prioritized even without openpilot longitudinal
