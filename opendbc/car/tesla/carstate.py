--- conflicted
+++ resolved
@@ -55,7 +55,8 @@
     cruise_state = self.can_define.dv["DI_state"]["DI_cruiseState"].get(int(cp.vl["DI_state"]["DI_cruiseState"]), None)
     speed_units = self.can_define.dv["DI_state"]["DI_speedUnits"].get(int(cp.vl["DI_state"]["DI_speedUnits"]), None)
 
-    ret.cruiseState.enabled = cruise_state in ("ENABLED", "STANDSTILL", "OVERRIDE", "PRE_FAULT", "PRE_CANCEL")
+    self.acc_enabled = cruise_state in ("ENABLED", "STANDSTILL", "OVERRIDE", "PRE_FAULT", "PRE_CANCEL")
+    ret.cruiseState.enabled = self.acc_enabled
     if speed_units == "KPH":
       ret.cruiseState.speed = cp.vl["DI_state"]["DI_digitalSpeed"] * CV.KPH_TO_MS
     elif speed_units == "MPH":
@@ -113,18 +114,4 @@
       ("SCCM_steeringAngleSensor", 100),
     ]
 
-<<<<<<< HEAD
-    return CANParser(DBC[CP.carFingerprint]['chassis'], messages, CANBUS.autopilot_party)
-
-  @staticmethod
-  def get_adas_can_parser(CP):  # Vehicle Can on Model 3
-    messages = [
-      ("VCLEFT_switchStatus", 20),
-      ("SCCM_leftStalk", 10),
-      ("SCCM_rightStalk", 10),
-    ]
-
-    return CANParser(DBC[CP.carFingerprint]["pt"], messages, CANBUS.vehicle)
-=======
-    return CANParser(DBC[CP.carFingerprint]['chassis'], messages, CANBUS.autopilot_party)
->>>>>>> 410dfd36
+    return CANParser(DBC[CP.carFingerprint]['chassis'], messages, CANBUS.autopilot_party)