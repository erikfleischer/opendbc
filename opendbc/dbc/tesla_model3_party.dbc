--- conflicted
+++ resolved
@@ -1,4 +1,3 @@
-<<<<<<< HEAD
 VERSION ""
 
 
@@ -54,7 +53,7 @@
  SG_ DAS_activationFailureStatus : 14|2@1+ (1,0) [0|2] ""  aps
  SG_ DAS_pmmLoggingRequest : 13|1@1+ (1,0) [0|1] ""  aps
  SG_ DAS_pmmObstacleSeverity : 10|3@1+ (1,0) [0|7] ""  aps
- SG_ DAS_accSpeedLimit : 0|10@1+ (0.2,0) [0|204.6] "mph"  aps
+ SG_ DAS_accSpeedLimit : 0|10@1+ (0.4,0) [0|204.6] "mph"  aps
 
 BO_ 264 DI_torque: 8 PARTY
  SG_ DI_axleSpeed : 40|16@1- (0.1,0.0) [-2750|2750] "RPM"  epas3s
@@ -337,344 +336,3 @@
 VAL_ 923 DAS_autopilotState 15 "SNA" 8 "ABORTING" 3 "ACTIVE_NOMINAL" 0 "DISABLED" 4 "ACTIVE_RESTRICTED" 5 "ACTIVE_NAV" 14 "FAULT" 1 "UNAVAILABLE" 9 "ABORTED" 2 "AVAILABLE" ;
 
 
-
-=======
-VERSION ""
-
-
-NS_ : 
-	NS_DESC_
-	CM_
-	BA_DEF_
-	BA_
-	VAL_
-	CAT_DEF_
-	CAT_
-	FILTER
-	BA_DEF_DEF_
-	EV_DATA_
-	ENVVAR_DATA_
-	SGTYPE_
-	SGTYPE_VAL_
-	BA_DEF_SGTYPE_
-	BA_SGTYPE_
-	SIG_TYPE_REF_
-	VAL_TABLE_
-	SIG_GROUP_
-	SIG_VALTYPE_
-	SIGTYPE_VALTYPE_
-	BO_TX_BU_
-	BA_DEF_REL_
-	BA_REL_
-	BA_DEF_DEF_REL_
-	BU_SG_REL_
-	BU_EV_REL_
-	BU_BO_REL_
-	SG_MUL_VAL_
-
-BS_:
-
-BU_: CH DIPF DIPR ETH FC HVI HVS PARTY SDCV VEH VIRT
-
-
-BO_ 905 DAS_status2: 8 PARTY
- SG_ DAS_status2Checksum : 56|8@1+ (1,0) [0|255] ""  aps
- SG_ DAS_status2Counter : 52|4@1+ (1,0) [0|15] ""  aps
- SG_ DAS_longCollisionWarning : 48|4@1+ (1,0) [0|15] ""  aps
- SG_ DAS_ppOffsetDesiredRamp : 40|8@1+ (0.01,-1.28) [-1.28|1.27] "m"  aps
- SG_ DAS_driverInteractionLevel : 38|2@1+ (1,0) [0|2] ""  aps
- SG_ DAS_robState : 36|2@1+ (1,0) [0|3] ""  aps
- SG_ DAS_radarTelemetry : 34|2@1+ (1,0) [0|2] ""  aps
- SG_ DAS_lssState : 31|3@1+ (1,0) [0|7] ""  aps
- SG_ DAS_ACC_report : 26|5@1+ (1,0) [0|24] ""  aps
- SG_ DAS_pmmCameraFaultReason : 24|2@1+ (1,0) [0|2] ""  aps
- SG_ DAS_pmmSysFaultReason : 21|3@1+ (1,0) [0|7] ""  aps
- SG_ DAS_pmmRadarFaultReason : 19|2@1+ (1,0) [0|2] ""  aps
- SG_ DAS_pmmUltrasonicsFaultReason : 16|3@1+ (1,0) [0|4] ""  aps
- SG_ DAS_activationFailureStatus : 14|2@1+ (1,0) [0|2] ""  aps
- SG_ DAS_pmmLoggingRequest : 13|1@1+ (1,0) [0|1] ""  aps
- SG_ DAS_pmmObstacleSeverity : 10|3@1+ (1,0) [0|7] ""  aps
- SG_ DAS_accSpeedLimit : 0|10@1+ (0.4,0) [0|204.6] "mph"  aps
-
-BO_ 264 DI_torque: 8 PARTY
- SG_ DI_axleSpeed : 40|16@1- (0.1,0.0) [-2750|2750] "RPM"  epas3s
- SG_ DI_torqueActual : 27|13@1- (2,0) [-7500|7500] "Nm"  X
- SG_ DI_torqueCommand : 12|13@1- (2,0) [-7500|7500] "Nm"  X
- SG_ DI_torqueCounter : 8|4@1+ (1,0) [0|15] ""  epas3s
- SG_ DI_torqueChecksum : 0|8@1+ (1,0) [0|255] ""  epas3s
-
-BO_ 585 SCCM_leftStalk: 3 PARTY
- SG_ SCCM_leftStalkReserved1 : 19|5@1+ (1,0) [0|31] ""  X
- SG_ SCCM_turnIndicatorStalkStatus : 16|3@1+ (1,0) [0|5] ""  park
- SG_ SCCM_washWipeButtonStatus : 14|2@1+ (1,0) [0|3] ""  X
- SG_ SCCM_highBeamStalkStatus : 12|2@1+ (1,0) [0|3] ""  X
- SG_ SCCM_leftStalkCounter : 8|4@1+ (1,0) [0|15] ""  X
- SG_ SCCM_leftStalkCrc : 0|8@1+ (1,0) [0|255] ""  X
-
-BO_ 280 DI_systemStatus: 8 PARTY
- SG_ DI_trackModeState : 48|2@1+ (1,0) [0|2] ""  X
- SG_ DI_keepAliveRequest : 47|1@1+ (1,0) [0|1] ""  X
- SG_ DI_proximity : 46|1@1+ (1,0) [0|1] ""  X
- SG_ DI_epbRequest : 44|2@1+ (1,0) [0|2] ""  X
- SG_ DI_tractionControlMode : 40|3@1+ (1,0) [0|5] ""  X
- SG_ DI_accelPedalPos : 32|8@1+ (0.4,0) [0|100] "%"  X
- SG_ DI_immobilizerState : 27|3@1+ (1,0) [0|6] ""  X
- SG_ DI_regenLight : 26|1@1+ (1,0) [0|1] ""  X
- SG_ DI_gear : 21|3@1+ (1,0) [0|7] ""  park
- SG_ DI_brakePedalState : 19|2@1+ (1,0) [0|2] ""  X
- SG_ DI_systemState : 16|3@1+ (1,0) [0|5] ""  X
- SG_ DI_systemStatusCounter : 8|4@1+ (1,0) [0|15] ""  X
- SG_ DI_systemStatusChecksum : 0|8@1+ (1,0) [0|255] ""  X
-
-BO_ 697 DAS_control: 8 PARTY
- SG_ DAS_controlChecksum : 56|8@1+ (1,0) [0|255] ""  aps
- SG_ DAS_controlCounter : 53|3@1+ (1,0) [0|7] ""  aps
- SG_ DAS_accelMax : 44|9@1+ (0.04,-15) [-15|5.44] "m/s^2"  aps
- SG_ DAS_accelMin : 35|9@1+ (0.04,-15) [-15|5.44] "m/s^2"  aps
- SG_ DAS_jerkMax : 27|8@1+ (0.034,0) [0|8.67] "m/s^3"  aps
- SG_ DAS_jerkMin : 18|9@1+ (0.018,-9.1) [-9.1|0.097999999999999] "m/s^3"  aps
- SG_ DAS_aebEvent : 16|2@1+ (1,0) [0|3] ""  aps
- SG_ DAS_accState : 12|4@1+ (1,0) [0|15] ""  aps
- SG_ DAS_setSpeed : 0|12@1+ (0.1,0) [0|409.4] "kph"  aps
-
-BO_ 341 ESP_B: 8 PARTY
- SG_ ESP_wheelRotationChecksum : 56|8@1+ (1,0) [0|255] ""  app
- SG_ ESP_wheelRotationCounter : 52|4@1+ (1,0) [0|15] ""  app
- SG_ ESP_vehicleSpeed : 42|10@1+ (0.5,0) [0|511] "kph"  app
- SG_ ESP_vehicleStandstillSts : 41|1@1+ (1,0) [0|1] ""  park
- SG_ ESP_wheelSpeedsQF : 40|1@1+ (1,0) [0|1] ""  epas3s
- SG_ ESP_WheelRotationFrL : 38|2@1+ (1,0) [0|3] ""  aps
- SG_ ESP_WheelRotationFrR : 36|2@1+ (1,0) [0|3] ""  aps
- SG_ ESP_WheelRotationReL : 34|2@1+ (1,0) [0|3] ""  aps
- SG_ ESP_WheelRotationReR : 32|2@1+ (1,0) [0|3] ""  aps
- SG_ ESP_wheelPulseCountReR : 24|8@1+ (1,0) [0|254] "1"  das
- SG_ ESP_wheelPulseCountReL : 16|8@1+ (1,0) [0|254] "1"  das
- SG_ ESP_wheelPulseCountFrR : 8|8@1+ (1,0) [0|254] "1"  app
- SG_ ESP_wheelPulseCountFrL : 0|8@1+ (1,0) [0|254] "1"  app
-
-BO_ 969 APS_status: 4 PARTY
- SG_ APS_statusCounter : 22|4@1+ (1,0) [0|15] ""  X
- SG_ APS_apbGpioState : 20|2@1+ (1,0) [0|3] ""  gtw
- SG_ APS_apbStatusMonitorState : 16|3@1+ (1,0) [0|7] ""  gtw
- SG_ APS_switchState : 15|1@1+ (1,0) [0|1] ""  X
- SG_ APS_eacInternalState : 12|3@1+ (1,0) [0|7] ""  gtw
- SG_ APS_appGpioState : 10|2@1+ (1,0) [0|3] ""  gtw
- SG_ APS_canMaster : 8|2@1+ (1,0) [0|3] ""  gtw
- SG_ APS_vehBehaviorState : 4|3@1+ (1,0) [0|7] ""  gtw
- SG_ APS_appStatusMonitorState : 0|3@1+ (1,0) [0|7] ""  gtw
-
-BO_ 925 IBST_status: 5 PARTY
- SG_ IBST_sInputRodDriver : 21|12@1+ (0.015625,-5) [-5|47] "mm"  gtw
- SG_ IBST_internalState : 18|3@1+ (1,0) [0|6] ""  gtw
- SG_ IBST_driverBrakeApply : 16|2@1+ (1,0) [0|3] ""  gtw
- SG_ IBST_iBoosterStatus : 12|3@1+ (1,0) [0|6] ""  gtw
- SG_ IBST_statusCounter : 8|4@1+ (1,0) [0|15] ""  X
- SG_ IBST_statusChecksum : 0|8@1+ (1,0) [0|255] ""  X
-
-BO_ 880 EPAS3S_sysStatus: 8 PARTY
- SG_ EPAS3S_sysStatusChecksum : 63|8@0+ (1,0) [0|255] ""  park
- SG_ EPAS3S_sysStatusCounter : 51|4@0+ (1,0) [0|15] ""  gtw
- SG_ EPAS3S_eacStatus : 55|3@0+ (1,0) [0|7] ""  das
- SG_ EPAS3S_internalSAS : 37|14@0+ (0.1,-819.2) [-819.2|819] "deg"  das
- SG_ EPAS3S_handsOnLevel : 39|2@0+ (1,0) [0|3] ""  das
- SG_ EPAS3S_torsionBarTorque : 19|12@0+ (0.01,-20.5) [-20.5|20.45] "Nm"  das
- SG_ EPAS3S_eacErrorCode : 23|4@0+ (1,0) [0|15] ""  das
- SG_ EPAS3S_steeringRackForce : 1|10@0+ (50,-25575) [-25575|25575] "N"  gtw
- SG_ EPAS3S_steeringFault : 2|1@0+ (1,0) [0|1] ""  das
- SG_ EPAS3S_steeringReduced : 3|1@0+ (1,0) [0|1] ""  das
- SG_ EPAS3S_internalSASQF : 4|1@0+ (1,0) [0|1] ""  gtw
- SG_ EPAS3S_currentTuneMode : 7|3@0+ (1,0) [0|5] ""  gtw
-
-BO_ 637 APS_eacMonitor: 3 PARTY
- SG_ APS_eacAllow : 0|2@1+ (1,0) [0|0] "" X
- SG_ APS_eacMonitorChecksum : 16|8@1+ (1,0) [0|0] "" X
- SG_ APS_eacMonitorCounter : 8|4@1+ (1,0) [0|0] "" X
-
-BO_ 599 DI_speed: 8 PARTY
- SG_ DI_uiSpeedUnits : 32|1@1+ (1,0) [0|1] ""  das
- SG_ DI_uiSpeed : 24|8@1+ (1,0) [0|254] ""  das
- SG_ DI_vehicleSpeed : 12|12@1+ (0.08,-40) [-40|285] "kph"  park
- SG_ DI_speedCounter : 8|4@1+ (1,0) [0|15] ""  park
- SG_ DI_speedChecksum : 0|8@1+ (1,0) [0|255] ""  park
-
-BO_ 1160 DAS_steeringControl: 4 PARTY
- SG_ DAS_steeringControlChecksum : 31|8@0+ (1,0) [0|255] ""  aps
- SG_ DAS_steeringControlCounter : 19|4@0+ (1,0) [0|15] ""  aps
- SG_ DAS_steeringControlType : 23|2@0+ (1,0) [0|3] ""  aps
- SG_ DAS_steeringAngleRequest : 6|15@0+ (0.1,-1638.35) [-1638.35|1638.35] "deg"  aps
- SG_ DAS_steeringHapticRequest : 7|1@0+ (1,0) [0|1] ""  aps
-
-BO_ 297 SCCM_steeringAngleSensor: 8 PARTY
- SG_ SCCM_steeringAngleSensorReservd3 : 56|8@1+ (1,0) [0|255] ""  X
- SG_ SCCM_steeringAngleSensorReservd2 : 48|8@1+ (1,0) [0|255] ""  X
- SG_ SCCM_steeringAngleSensorReservd1 : 46|2@1+ (1,0) [0|3] ""  X
- SG_ SCCM_steeringAngleSpeed : 32|14@1+ (0.5,-4096) [-4096|4095.5] "deg/s"  park
- SG_ SCCM_steeringAngleValidity : 30|2@1+ (1,0) [0|3] ""  park
- SG_ SCCM_steeringAngle : 16|14@1+ (0.1,-819.2) [-819.2|819] "deg"  epas3s
- SG_ SCCM_steeringAngleSensorStatus : 14|2@1+ (1,0) [0|3] ""  epas3s
- SG_ SCCM_supplierID : 12|2@1+ (1,0) [0|3] ""  park
- SG_ SCCM_steeringAngleCounter : 8|4@1+ (1,0) [0|15] ""  epas3s
- SG_ SCCM_steeringAngleCrc : 0|8@1+ (1,0) [0|255] ""  epas3s
-
-BO_ 646 DI_state: 7 ETH
- SG_ DI_summonInPanic : 48|1@1+ (1,0) [0|0] ""  X
- SG_ DI_rollPreventionState : 45|3@1+ (1,0) [0|0] ""  X
- SG_ DI_vehicleHoldState : 42|3@1+ (1,0) [0|0] ""  X
- SG_ DI_pmmStatus : 40|2@1+ (1,0) [0|0] ""  X
- SG_ DI_aebState : 37|3@1+ (1,0) [0|0] ""  X
- SG_ DI_autopilotRequest : 36|1@1+ (1,0) [0|0] ""  X
- SG_ DI_parkBrakeState : 32|4@1+ (1,0) [0|0] ""  X
- SG_ DI_autoparkState : 25|4@1+ (1,0) [0|0] ""  X
- SG_ DI_speedUnits : 24|1@1+ (1,0) [0|0] ""  X
- SG_ DI_digitalSpeed : 15|9@1+ (0.5,0) [0|0] "speed"  X
- SG_ DI_cruiseState : 12|3@1+ (1,0) [0|0] ""  X
- SG_ DI_locStatusCounter : 8|4@1+ (1,0) [0|0] ""  X
- SG_ DI_locStatusChecksum : 0|8@1+ (1,0) [0|0] ""  X
-
-BO_ 785 UI_warning: 7 XXX
- SG_ buckleStatus : 13|1@0+ (1,0) [0|1] "" XXX
- SG_ leftBlinkerOn : 22|1@0+ (1,0) [0|1] "" XXX
- SG_ rightBlinkerOn : 23|1@0+ (1,0) [0|1] "" XXX
- SG_ anyDoorOpen : 28|1@0+ (1,0) [0|1] "" XXX
-
-BO_ 923 DAS_status: 8 PARTY
- SG_ DAS_statusChecksum : 56|8@1+ (1,0) [0|255] ""  aps
- SG_ DAS_statusCounter : 52|4@1+ (1,0) [0|15] ""  aps
- SG_ DAS_summonAvailable : 51|1@1+ (1,0) [0|1] ""  aps
- SG_ DAS_autoLaneChangeState : 46|5@1+ (1,0) [0|31] ""  aps
- SG_ DAS_autopilotHandsOnState : 42|4@1+ (1,0) [0|15] ""  aps
- SG_ DAS_fleetSpeedState : 40|2@1+ (1,0) [0|3] ""  aps
- SG_ DAS_laneDepartureWarning : 37|3@1+ (1,0) [0|5] ""  aps
- SG_ DAS_csaState : 35|2@1+ (1,0) [0|3] ""  aps
- SG_ DAS_sideCollisionInhibit : 34|1@1+ (1,0) [0|1] ""  aps
- SG_ DAS_sideCollisionWarning : 32|2@1+ (1,0) [0|3] ""  aps
- SG_ DAS_sideCollisionAvoid : 30|2@1+ (1,0) [0|3] ""  aps
- SG_ DAS_summonRvsLeashReached : 29|1@1+ (1,0) [0|1] ""  aps
- SG_ DAS_summonFwdLeashReached : 28|1@1+ (1,0) [0|1] ""  aps
- SG_ DAS_autoparkWaitingForBrake : 26|1@1+ (1,0) [0|1] ""  gtw
- SG_ DAS_autoParked : 25|1@1+ (1,0) [0|1] ""  aps
- SG_ DAS_autoparkReady : 24|1@1+ (1,0) [0|1] ""  aps
- SG_ DAS_forwardCollisionWarning : 22|2@1+ (1,0) [0|3] ""  aps
- SG_ DAS_heaterState : 21|1@1+ (1,0) [0|1] ""  gtw
- SG_ DAS_visionOnlySpeedLimit : 16|5@1+ (5,0) [0|150] "kph/mph"  aps
- SG_ DAS_summonClearedGate : 15|1@1+ (1,0) [0|1] ""  aps
- SG_ DAS_summonObstacle : 14|1@1+ (1,0) [0|1] ""  aps
- SG_ DAS_suppressSpeedWarning : 13|1@1+ (1,0) [0|1] ""  aps
- SG_ DAS_fusedSpeedLimit : 8|5@1+ (5,0) [0|150] "kph/mph"  aps
- SG_ DAS_blindSpotRearRight : 6|2@1+ (1,0) [0|3] ""  aps
- SG_ DAS_blindSpotRearLeft : 4|2@1+ (1,0) [0|3] ""  aps
- SG_ DAS_autopilotState : 0|4@1+ (1,0) [0|15] ""  aps
-
-
-
-
-
-
-
-
-VAL_ 905 DAS_longCollisionWarning 7 "FCM_LONG_COLLISION_WARNING_VEHICLE_CUTIN" 0 "FCM_LONG_COLLISION_WARNING_NONE" 4 "FCM_LONG_COLLISION_WARNING_STOPSIGN_STOPLINE" 9 "FCM_LONG_COLLISION_WARNING_VEHICLE_MCVL2" 15 "FCM_LONG_COLLISION_WARNING_SNA" 8 "FCM_LONG_COLLISION_WARNING_VEHICLE_MCVL" 5 "FCM_LONG_COLLISION_WARNING_TFL_STOPLINE" 2 "FCM_LONG_COLLISION_WARNING_PEDESTRIAN" 12 "FCM_LONG_COLLISION_WARNING_VEHICLE_CIPV2" 6 "FCM_LONG_COLLISION_WARNING_VEHICLE_CIPV" 10 "FCM_LONG_COLLISION_WARNING_VEHICLE_MCVR" 3 "FCM_LONG_COLLISION_WARNING_IPSO" 1 "FCM_LONG_COLLISION_WARNING_VEHICLE_UNKNOWN" 11 "FCM_LONG_COLLISION_WARNING_VEHICLE_MCVR2" ;
-VAL_ 905 DAS_ppOffsetDesiredRamp 128 "PP_NO_OFFSET" ;
-VAL_ 905 DAS_driverInteractionLevel 0 "DRIVER_INTERACTING" 1 "DRIVER_NOT_INTERACTING" 2 "CONTINUED_DRIVER_NOT_INTERACTING" ;
-VAL_ 905 DAS_robState 0 "ROB_STATE_INHIBITED" 2 "ROB_STATE_ACTIVE" 3 "ROB_STATE_MAPLESS" 1 "ROB_STATE_MEASURE" ;
-VAL_ 905 DAS_radarTelemetry 0 "RADAR_TELEMETRY_IDLE" 1 "RADAR_TELEMETRY_NORMAL" 2 "RADAR_TELEMETRY_URGENT" ;
-VAL_ 905 DAS_lssState 7 "LSS_STATE_OFF" 1 "LSS_STATE_LDW" 4 "LSS_STATE_MONITOR" 2 "LSS_STATE_LKA" 3 "LSS_STATE_ELK" 0 "LSS_STATE_FAULT" 5 "LSS_STATE_BLINDSPOT" 6 "LSS_STATE_ABORT" ;
-VAL_ 905 DAS_ACC_report 12 "ACC_REPORT_LC_EXTERNAL_STATE_ABORTING" 17 "ACC_REPORT_TARGET_MCP" 11 "ACC_REPORT_LC_HANDS_ON_REQD_STRUCK_OUT" 19 "ACC_REPORT_MCVLR_DPP" 1 "ACC_REPORT_TARGET_CIPV" 15 "ACC_REPORT_RADAR_OBJ_ONE" 16 "ACC_REPORT_RADAR_OBJ_TWO" 14 "ACC_REPORT_LC_EXTERNAL_STATE_ACTIVE_RESTRICTED" 4 "ACC_REPORT_TARGET_MCVR" 20 "ACC_REPORT_MCVLR_IN_PATH" 10 "ACC_REPORT_CSA" 5 "ACC_REPORT_TARGET_CUTIN" 9 "ACC_REPORT_TARGET_TYPE_FAULT" 7 "ACC_REPORT_TARGET_TYPE_TRAFFIC_LIGHT" 6 "ACC_REPORT_TARGET_TYPE_STOP_SIGN" 24 "ACC_REPORT_BEHAVIOR_REPORT" 18 "ACC_REPORT_FLEET_SPEEDS" 2 "ACC_REPORT_TARGET_IN_FRONT_OF_CIPV" 23 "ACC_REPORT_CAMERA_ONLY" 3 "ACC_REPORT_TARGET_MCVL" 22 "ACC_REPORT_RADAR_OBJ_FIVE" 0 "ACC_REPORT_TARGET_NONE" 8 "ACC_REPORT_TARGET_TYPE_IPSO" 21 "ACC_REPORT_CIPV_CUTTING_OUT" 13 "ACC_REPORT_LC_EXTERNAL_STATE_ABORTED" ;
-VAL_ 905 DAS_pmmCameraFaultReason 1 "PMM_CAMERA_BLOCKED_FRONT" 2 "PMM_CAMERA_INVALID_MIA" 0 "PMM_CAMERA_NO_FAULT" ;
-VAL_ 905 DAS_pmmSysFaultReason 4 "PMM_FAULT_STEERING_ANGLE_RATE" 6 "PMM_FAULT_ROAD_TYPE" 5 "PMM_FAULT_DISABLED_BY_USER" 0 "PMM_FAULT_NONE" 1 "PMM_FAULT_DAS_DISABLED" 3 "PMM_FAULT_DI_FAULT" 2 "PMM_FAULT_SPEED" 7 "PMM_FAULT_BRAKE_PEDAL_INHIBIT" ;
-VAL_ 905 DAS_pmmRadarFaultReason 2 "PMM_RADAR_INVALID_MIA" 1 "PMM_RADAR_BLOCKED_FRONT" 0 "PMM_RADAR_NO_FAULT" ;
-VAL_ 905 DAS_pmmUltrasonicsFaultReason 2 "PMM_ULTRASONICS_BLOCKED_REAR" 0 "PMM_ULTRASONICS_NO_FAULT" 1 "PMM_ULTRASONICS_BLOCKED_FRONT" 3 "PMM_ULTRASONICS_BLOCKED_BOTH" 4 "PMM_ULTRASONICS_INVALID_MIA" ;
-VAL_ 905 DAS_activationFailureStatus 0 "LC_ACTIVATION_IDLE" 2 "LC_ACTIVATION_FAILED_2" 1 "LC_ACTIVATION_FAILED_1" ;
-VAL_ 905 DAS_pmmLoggingRequest 0 "FALSE" 1 "TRUE" ;
-VAL_ 905 DAS_pmmObstacleSeverity 5 "PMM_CRASH_FRONT" 0 "PMM_NONE" 2 "PMM_IMMINENT_FRONT" 4 "PMM_CRASH_REAR" 1 "PMM_IMMINENT_REAR" 6 "PMM_ACCEL_LIMIT" 7 "PMM_SNA" 3 "PMM_BRAKE_REQUEST" ;
-VAL_ 905 DAS_accSpeedLimit 1023 "SNA" 0 "NONE" ;
-VAL_ 264 DI_axleSpeed -32768 "SNA" ;
-VAL_ 264 DI_torqueActual -4096 "SNA" ;
-VAL_ 264 DI_torqueCommand -4096 "SNA" ;
-VAL_ 585 SCCM_turnIndicatorStalkStatus 3 "DOWN_1" 5 "SNA" 0 "IDLE" 1 "UP_1" 4 "DOWN_2" 2 "UP_2" ;
-VAL_ 585 SCCM_washWipeButtonStatus 3 "SNA" 0 "NOT_PRESSED" 2 "2ND_DETENT" 1 "1ST_DETENT" ;
-VAL_ 585 SCCM_highBeamStalkStatus 3 "SNA" 0 "IDLE" 1 "PULL" 2 "PUSH" ;
-VAL_ 280 DI_trackModeState 0 "TRACK_MODE_UNAVAILABLE" 1 "TRACK_MODE_AVAILABLE" 2 "TRACK_MODE_ON" ;
-VAL_ 280 DI_keepAliveRequest 1 "KEEP_ALIVE" 0 "NO_REQUEST" ;
-VAL_ 280 DI_epbRequest 0 "DI_EPBREQUEST_NO_REQUEST" 1 "DI_EPBREQUEST_PARK" 2 "DI_EPBREQUEST_UNPARK" ;
-VAL_ 280 DI_tractionControlMode 0 "TC_NORMAL" 1 "TC_SLIP_START" 4 "TC_ROLLS_MODE" 2 "TC_DEV_MODE_1" 5 "TC_DYNO_MODE" 3 "TC_DEV_MODE_2" ;
-VAL_ 280 DI_accelPedalPos 255 "SNA" ;
-VAL_ 280 DI_immobilizerState 2 "DI_IMM_STATE_AUTHENTICATING" 0 "DI_IMM_STATE_INIT_SNA" 3 "DI_IMM_STATE_DISARMED" 4 "DI_IMM_STATE_IDLE" 6 "DI_IMM_STATE_FAULT" 1 "DI_IMM_STATE_REQUEST" 5 "DI_IMM_STATE_RESET" ;
-VAL_ 280 DI_gear 1 "DI_GEAR_P" 0 "DI_GEAR_INVALID" 7 "DI_GEAR_SNA" 2 "DI_GEAR_R" 3 "DI_GEAR_N" 4 "DI_GEAR_D" ;
-VAL_ 280 DI_brakePedalState 2 "INVALID" 0 "OFF" 1 "ON" ;
-VAL_ 280 DI_systemState 5 "DI_SYS_ENABLE" 1 "DI_SYS_IDLE" 2 "DI_SYS_STANDBY" 0 "DI_SYS_UNAVAILABLE" 3 "DI_SYS_FAULT" 4 "DI_SYS_ABORT" ;
-VAL_ 697 DAS_accelMax 511 "SNA" ;
-VAL_ 697 DAS_accelMin 511 "SNA" ;
-VAL_ 697 DAS_jerkMax 255 "SNA" ;
-VAL_ 697 DAS_jerkMin 511 "SNA" ;
-VAL_ 697 DAS_aebEvent 2 "AEB_FAULT" 0 "AEB_NOT_ACTIVE" 3 "AEB_SNA" 1 "AEB_ACTIVE" ;
-VAL_ 697 DAS_accState 4 "ACC_ON" 9 "APC_PAUSE" 14 "ACC_CANCEL_OUT_OF_CALIBRATION" 10 "APC_UNPARK_COMPLETE" 6 "APC_FORWARD" 3 "ACC_HOLD" 2 "ACC_CANCEL_RADAR_BLIND" 7 "APC_COMPLETE" 1 "ACC_CANCEL_CAMERA_BLIND" 8 "APC_ABORT" 13 "ACC_CANCEL_GENERIC_SILENT" 5 "APC_BACKWARD" 11 "APC_SELFPARK_START" 0 "ACC_CANCEL_GENERIC" 12 "ACC_CANCEL_PATH_NOT_CLEAR" 15 "FAULT_SNA" ;
-VAL_ 697 DAS_setSpeed 4095 "SNA" ;
-VAL_ 341 ESP_vehicleSpeed 1023 "ESP_VEHICLE_SPEED_SNA" ;
-VAL_ 341 ESP_vehicleStandstillSts 1 "STANDSTILL" 0 "NOT_STANDSTILL" ;
-VAL_ 341 ESP_wheelSpeedsQF 0 "ONE_OR_MORE_WSS_INVALID" 1 "ALL_WSS_VALID" ;
-VAL_ 341 ESP_WheelRotationFrL 1 "WR_BACKWARD" 0 "WR_FORWARD" 3 "WR_NOT_DEFINABLE" 2 "WR_STANDSTILL" ;
-VAL_ 341 ESP_WheelRotationFrR 1 "WR_BACKWARD" 0 "WR_FORWARD" 3 "WR_NOT_DEFINABLE" 2 "WR_STANDSTILL" ;
-VAL_ 341 ESP_WheelRotationReL 1 "WR_BACKWARD" 0 "WR_FORWARD" 3 "WR_NOT_DEFINABLE" 2 "WR_STANDSTILL" ;
-VAL_ 341 ESP_WheelRotationReR 1 "WR_BACKWARD" 0 "WR_FORWARD" 3 "WR_NOT_DEFINABLE" 2 "WR_STANDSTILL" ;
-VAL_ 341 ESP_wheelPulseCountReR 255 "SNA" ;
-VAL_ 341 ESP_wheelPulseCountReL 255 "SNA" ;
-VAL_ 341 ESP_wheelPulseCountFrR 255 "SNA" ;
-VAL_ 341 ESP_wheelPulseCountFrL 255 "SNA" ;
-VAL_ 969 APS_apbGpioState 0 "AP_GPIO_STATE_PWR_DOWN_REBOOT" 3 "AP_GPIO_STATE_HEALTHY" 1 "AP_GPIO_STATE_DISABLED" 2 "AP_GPIO_STATE_CRITICAL" ;
-VAL_ 969 APS_apbStatusMonitorState 1 "STATUS_MONITOR_STATE_PWR_OFF" 2 "STATUS_MONITOR_STATE_INIT" 7 "STATUS_MONITOR_NUM_STATES" 0 "STATUS_MONITOR_STATE_UNKNOWN" 4 "STATUS_MONITOR_STATE_CRITICAL" 6 "STATUS_MONITOR_STATE_RECOVERY" 5 "STATUS_MONITOR_STATE_SHUTTING_DOWN" 3 "STATUS_MONITOR_STATE_NOMINAL" ;
-VAL_ 969 APS_eacInternalState 1 "APS_EAC_STATE_MOMENTARY" 3 "APS_EAC_STATE_AUTOPARK" 5 "APS_EAC_STATE_OVERRIDE" 4 "APS_EAC_STATE_INHIBIT" 0 "APS_EAC_STATE_INIT" 2 "APS_EAC_STATE_CONTINUOUS" 7 "APS_EAC_NUM_STATES" 6 "APS_EAC_STATE_LSS" ;
-VAL_ 969 APS_appGpioState 0 "AP_GPIO_STATE_PWR_DOWN_REBOOT" 3 "AP_GPIO_STATE_HEALTHY" 1 "AP_GPIO_STATE_DISABLED" 2 "AP_GPIO_STATE_CRITICAL" ;
-VAL_ 969 APS_canMaster 0 "CAN_MASTER_APS" 2 "CAN_MASTER_APB" 3 "CAN_MASTER_SNA" 1 "CAN_MASTER_APP" ;
-VAL_ 969 APS_vehBehaviorState 0 "VEH_BEHAVIOR_STATE_UNKNOWN" 3 "VEH_BEHAVIOR_STATE_APS_BRIDGE_APP" 1 "VEH_BEHAVIOR_STATE_APS_AVAILABLE" 5 "VEH_BEHAVIOR_STATE_APS_FAIL_SAFE" 7 "VEH_BEHAVIOR_NUM_STATES" 2 "VEH_BEHAVIOR_STATE_APS_CONTROL" 6 "VEH_BEHAVIOR_STATE_APS_OVERRIDE" 4 "VEH_BEHAVIOR_STATE_APS_BRIDGE_APB" ;
-VAL_ 969 APS_appStatusMonitorState 1 "STATUS_MONITOR_STATE_PWR_OFF" 2 "STATUS_MONITOR_STATE_INIT" 7 "STATUS_MONITOR_NUM_STATES" 0 "STATUS_MONITOR_STATE_UNKNOWN" 4 "STATUS_MONITOR_STATE_CRITICAL" 6 "STATUS_MONITOR_STATE_RECOVERY" 5 "STATUS_MONITOR_STATE_SHUTTING_DOWN" 3 "STATUS_MONITOR_STATE_NOMINAL" ;
-VAL_ 925 IBST_internalState 5 "TRANSITION_TO_IDLE" 0 "NO_MODE_ACTIVE" 4 "DIAGNOSTIC" 6 "POST_DRIVE_CHECK" 1 "PRE_DRIVE_CHECK" 3 "EXTERNAL_BRAKE_REQUEST" 2 "LOCAL_BRAKE_REQUEST" ;
-VAL_ 925 IBST_driverBrakeApply 1 "BRAKES_NOT_APPLIED" 2 "DRIVER_APPLYING_BRAKES" 3 "FAULT" 0 "NOT_INIT_OR_OFF" ;
-VAL_ 925 IBST_iBoosterStatus 6 "IBOOSTER_ACTUATION" 4 "IBOOSTER_ACTIVE_GOOD_CHECK" 2 "IBOOSTER_FAILURE" 5 "IBOOSTER_READY" 3 "IBOOSTER_DIAGNOSTIC" 0 "IBOOSTER_OFF" 1 "IBOOSTER_INIT" ;
-VAL_ 880 EPAS3S_eacStatus 7 "SNA" 2 "EAC_ACTIVE" 4 "LANE_KEEP_ASSIST" 3 "EAC_FAULT" 1 "EAC_AVAILABLE" 5 "EMERGENCY_LANE_KEEP" 0 "EAC_INHIBITED" ;
-VAL_ 880 EPAS3S_handsOnLevel 1 "LEVEL_1" 0 "LEVEL_0" 3 "LEVEL_3" 2 "LEVEL_2" ;
-VAL_ 880 EPAS3S_torsionBarTorque 4095 "SNA" 4094 "UNDEFINABLE_DATA" ;
-VAL_ 880 EPAS3S_eacErrorCode 15 "SNA" 11 "EAC_ERROR_HIGH_TORSION_SAFETY" 4 "EAC_ERROR_TMP_FAULT" 2 "EAC_ERROR_MAX_SPEED" 7 "EAC_ERROR_HIGH_ANGLE_RATE_REQ" 0 "EAC_ERROR_IDLE" 10 "EAC_ERROR_HIGH_MMOT_SAFETY" 6 "EAC_ERROR_HIGH_ANGLE_REQ" 8 "EAC_ERROR_HIGH_ANGLE_SAFETY" 5 "EAR_ERROR_MAX_STEER_DELTA" 13 "EAC_ERROR_PINION_VEL_DIFF" 1 "EAC_ERROR_MIN_SPEED" 14 "EAC_EXTERNAL_MONITOR_INHIBIT" 12 "EAC_ERROR_LOW_ASSIST" 9 "EAC_ERROR_HIGH_ANGLE_RATE_SAFETY" 3 "EAC_ERROR_HANDS_ON" ;
-VAL_ 880 EPAS3S_steeringRackForce 1023 "SNA" 1022 "NOT_IN_SPEC" ;
-VAL_ 880 EPAS3S_steeringFault 0 "NO_FAULT" 1 "FAULT" ;
-VAL_ 880 EPAS3S_steeringReduced 0 "NORMAL_ASSIST" 1 "REDUCED_ASSIST" ;
-VAL_ 880 EPAS3S_internalSASQF 1 "IN_SPEC" 0 "UNDEFINABLE_ACCURACY" ;
-VAL_ 880 EPAS3S_currentTuneMode 3 "STEERING_TUNE_RWD_COMFORT" 1 "STEERING_TUNE_DM_STANDARD" 5 "STEERING_TUNE_RWD_SPORT" 0 "STEERING_TUNE_DM_COMFORT" 4 "STEERING_TUNE_RWD_STANDARD" 2 "STEERING_TUNE_DM_SPORT" ;
-VAL_ 599 DI_uiSpeedUnits 0 "DI_SPEED_MPH" 1 "DI_SPEED_KPH" ;
-VAL_ 599 DI_uiSpeed 255 "DI_UI_SPEED_SNA" ;
-VAL_ 599 DI_vehicleSpeed 4095 "SNA" ;
-VAL_ 637 APS_eacAllow 0 "INHIBIT" 1 "ALLOW" 2 "RESERVED" 3 "SNA";
-VAL_ 1160 DAS_steeringControlType 2 "LANE_KEEP_ASSIST" 0 "NONE" 1 "ANGLE_CONTROL" 3 "EMERGENCY_LANE_KEEP" ;
-VAL_ 1160 DAS_steeringAngleRequest 16384 "ZERO_ANGLE" ;
-VAL_ 297 SCCM_steeringAngleValidity 3 "SNA" 2 "INIT" 0 "INVALID" 1 "VALID" ;
-VAL_ 297 SCCM_steeringAngleSensorStatus 0 "OK" 1 "INIT" 2 "ERROR" 3 "ERROR_INIT" ;
-VAL_ 646 DI_rollPreventionState 0 "UNAVAILABLE" 1 "STANDBY" 2 "READY" 3 "BUILD" 4 "HOLD" 5 "PARK" 6 "FAULT" 7 "INIT" ;
-VAL_ 646 DI_vehicleHoldState 0 "UNAVAILABLE" 1 "STANDBY" 2 "BLEND_IN" 3 "STANDSTILL" 4 "BLEND_OUT" 5 "PARK" 6 "FAULT" 7 "INIT" ;
-VAL_ 646 DI_pmmStatus 0 "INACTIVE" 1 "ACTIVE" 2 "LOGGING_ACTIVE" 3 "SNA" ;
-VAL_ 646 DI_aebState 0 "UNAVAILABLE" 1 "STANDBY" 2 "ENABLED" 3 "STANDSTILL" 4 "FAULT" 7 "SNA" ;
-VAL_ 646 DI_autopilotRequest 0 "IDLE" 1 "ACTIVATE" ;
-VAL_ 646 DI_parkBrakeState 0 "UNAVAILABLE" 1 "RELEASED" 2 "REQUESTED" 3 "APPLIED" 4 "FAULTED" 5 "PANIC_EPB" 6 "PANIC_SKID" 7 "RELEASING" 15 "SNA" ;
-VAL_ 646 DI_autoparkState 0 "UNAVAILABLE" 1 "STANDBY" 2 "STARTED" 3 "ACTIVE" 4 "COMPLETE" 5 "PAUSED" 6 "ABORTED" 7 "RESUMED" 8 "UNPARK_COMPLETE" 9 "SELFPARK_STARTED" 15 "SNA" ;
-VAL_ 646 DI_speedUnits 0 "MPH" 1 "KPH" ;
-VAL_ 646 DI_cruiseState 0 "UNAVAILABLE" 1 "STANDBY" 2 "ENABLED" 3 "STANDSTILL" 4 "OVERRIDE" 5 "FAULT" 6 "PRE_FAULT" 7 "PRE_CANCEL" ;
-VAL_ 785 buckleStatus 1 "LATCHED" 0 "UNLATCHED" ;
-VAL_ 785 anyDoorOpen 1 "OPEN" 0 "CLOSED" ;
-VAL_ 923 DAS_autoLaneChangeState 5 "ALC_UNAVAILABLE_VEHICLE_SPEED" 17 "ALC_ABORT_POOR_VIEW_RANGE" 23 "ALC_BLOCKED_VEH_TTC_AND_USS_L" 0 "ALC_UNAVAILABLE_DISABLED" 26 "ALC_BLOCKED_LANE_TYPE_L" 29 "ALC_ABORT_TIMEOUT" 9 "ALC_IN_PROGRESS_L" 4 "ALC_UNAVAILABLE_EXITING_HIGHWAY" 22 "ALC_BLOCKED_VEH_TTC_L" 12 "ALC_WAITING_FOR_SIDE_OBST_TO_PASS_R" 18 "ALC_ABORT_LC_HEALTH_BAD" 28 "ALC_WAITING_HANDS_ON" 8 "ALC_AVAILABLE_BOTH" 11 "ALC_WAITING_FOR_SIDE_OBST_TO_PASS_L" 3 "ALC_UNAVAILABLE_TP_FOLLOW" 2 "ALC_UNAVAILABLE_SONICS_INVALID" 21 "ALC_UNAVAILABLE_SOLID_LANE_LINE" 24 "ALC_BLOCKED_VEH_TTC_R" 1 "ALC_UNAVAILABLE_NO_LANES" 25 "ALC_BLOCKED_VEH_TTC_AND_USS_R" 30 "ALC_ABORT_MISSION_PLAN_INVALID" 27 "ALC_BLOCKED_LANE_TYPE_R" 19 "ALC_ABORT_BLINKER_TURNED_OFF" 31 "ALC_SNA" 13 "ALC_WAITING_FOR_FWD_OBST_TO_PASS_L" 16 "ALC_ABORT_SIDE_OBSTACLE_PRESENT_R" 6 "ALC_AVAILABLE_ONLY_L" 20 "ALC_ABORT_OTHER_REASON" 15 "ALC_ABORT_SIDE_OBSTACLE_PRESENT_L" 7 "ALC_AVAILABLE_ONLY_R" 14 "ALC_WAITING_FOR_FWD_OBST_TO_PASS_R" 10 "ALC_IN_PROGRESS_R" ;
-VAL_ 923 DAS_autopilotHandsOnState 8 "LC_HANDS_ON_SUSPENDED" 15 "LC_HANDS_ON_SNA" 7 "LC_HANDS_ON_REQD_STRUCK_OUT" 3 "LC_HANDS_ON_REQD_VISUAL" 4 "LC_HANDS_ON_REQD_CHIME_1" 6 "LC_HANDS_ON_REQD_SLOWING" 1 "LC_HANDS_ON_REQD_DETECTED" 2 "LC_HANDS_ON_REQD_NOT_DETECTED" 5 "LC_HANDS_ON_REQD_CHIME_2" 0 "LC_HANDS_ON_NOT_REQD" ;
-VAL_ 923 DAS_fleetSpeedState 0 "FLEETSPEED_UNAVAILABLE" 1 "FLEETSPEED_AVAILABLE" 2 "FLEETSPEED_ACTIVE" 3 "FLEETSPEED_HOLD" ;
-VAL_ 923 DAS_laneDepartureWarning 5 "SNA" 0 "NONE" 2 "RIGHT_WARNING" 4 "RIGHT_WARNING_SEVERE" 3 "LEFT_WARNING_SEVERE" 1 "LEFT_WARNING" ;
-VAL_ 923 DAS_csaState 1 "CSA_EXTERNAL_STATE_AVAILABLE" 3 "CSA_EXTERNAL_STATE_HOLD" 2 "CSA_EXTERNAL_STATE_ENABLE" 0 "CSA_EXTERNAL_STATE_UNAVAILABLE" ;
-VAL_ 923 DAS_sideCollisionInhibit 0 "NO_INHIBIT" 1 "INHIBIT" ;
-VAL_ 923 DAS_sideCollisionWarning 0 "NONE" 2 "WARN_RIGHT" 1 "WARN_LEFT" 3 "WARN_LEFT_RIGHT" ;
-VAL_ 923 DAS_sideCollisionAvoid 3 "SNA" 0 "NONE" 1 "AVOID_LEFT" 2 "AVOID_RIGHT" ;
-VAL_ 923 DAS_autoparkReady 0 "AUTOPARK_UNAVAILABLE" 1 "AUTOPARK_READY" ;
-VAL_ 923 DAS_forwardCollisionWarning 3 "SNA" 0 "NONE" 1 "FORWARD_COLLISION_WARNING" ;
-VAL_ 923 DAS_heaterState 0 "HEATER_OFF_SNA" 1 "HEATER_ON" ;
-VAL_ 923 DAS_visionOnlySpeedLimit 31 "NONE" 0 "UNKNOWN_SNA" ;
-VAL_ 923 DAS_suppressSpeedWarning 1 "Suppress_Speed_Warning" 0 "Do_Not_Suppress" ;
-VAL_ 923 DAS_fusedSpeedLimit 31 "NONE" 0 "UNKNOWN_SNA" ;
-VAL_ 923 DAS_blindSpotRearRight 3 "SNA" 0 "NO_WARNING" 1 "WARNING_LEVEL_1" 2 "WARNING_LEVEL_2" ;
-VAL_ 923 DAS_blindSpotRearLeft 3 "SNA" 0 "NO_WARNING" 1 "WARNING_LEVEL_1" 2 "WARNING_LEVEL_2" ;
-VAL_ 923 DAS_autopilotState 15 "SNA" 8 "ABORTING" 3 "ACTIVE_NOMINAL" 0 "DISABLED" 4 "ACTIVE_RESTRICTED" 5 "ACTIVE_NAV" 14 "FAULT" 1 "UNAVAILABLE" 9 "ABORTED" 2 "AVAILABLE" ;
-
-
->>>>>>> 12f93b1a
